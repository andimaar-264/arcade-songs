--- conflicted
+++ resolved
@@ -108,17 +108,7 @@
     exportMyList: Экспортировать МОЙ ЛИСТ в файл
     myListEmptyWarn: "МОЙ ЛИСТ пуст!\nНечего экспортировать."
     importMyList: Импортировать МОЙ ЛИСТ из файла
-<<<<<<< HEAD
-    sheetsLoaded: 'Успешно импортировано {n} лист(-ов)'
-=======
-    sheetsLoaded: Успешно импортировано {n} лист(-ов).
-  SheetDialog:
-    searchOnYouTube: Поиск на YouTube
-    tryAgain: ПОВТОРИТЬ ПОПЫТКУ
-  DataInfoBar:
-    updateTime: 'Время Обновления Данных: {time}'
-    loadFailed: Не удалось загрузить данные.
->>>>>>> 1280f02a
+    sheetsLoaded: 'Успешно импортировано {n} лист(-ов).'
   SheetDrawerPanel:
     drawRandomSheet: НАРИСОВАТЬ СЛУЧАЙНЫЙ ЛИСТ!
     drawRandomSheetCombo: НАРИСОВАТЬ СЛУЧАЙНЫЙ НАБОР!
